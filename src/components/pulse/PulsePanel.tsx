/**
 * PulsePanel - Main Project Pulse container
 *
 * A collapsible panel showing real-time project activity:
 * - Attention items (needs your action)
 * - Activity stream (what's happening)
 * - Team heartbeat (who's online)
 *
 * Part of Project Pulse: "Here's what's happening and what needs you."
 */

import * as React from 'react';
import { useNavigate } from 'react-router-dom';
import {
  X,
  RefreshCw,
  Activity,
  Inbox,
  Users,
  ChevronRight,
  Check,
  CheckCheck,
<<<<<<< HEAD
  WifiOff,
  Clock,
  MessageSquare,
=======
  AlertCircle,
>>>>>>> e524f5ad
} from 'lucide-react';
import { Button, Badge } from '@/components/ui';
import { cn } from '@/lib/utils';
import { useProjectPulse } from '@/hooks/useProjectPulse';
import { useActiveProject } from '@/contexts/ActiveProjectContext';
import { useKeyboardShortcuts } from '@/hooks/useKeyboardShortcuts';
import { ActivityStream } from './ActivityStream';
import { AttentionInbox } from './AttentionInbox';
import { TeamHeartbeat } from './TeamHeartbeat';
import { ResumeCard } from '@/components/momentum/ResumeCard';

export interface PulsePanelProps {
  /** Whether the panel is open */
  isOpen: boolean;
  /** Callback to close the panel */
  onClose: () => void;
  /** Custom className */
  className?: string;
  /** Panel position */
  position?: 'right' | 'overlay';
}

type TabId = 'attention' | 'activity' | 'team';

interface Tab {
  id: TabId;
  label: string;
  icon: React.ReactNode;
  badge?: number;
}

export function PulsePanel({
  isOpen,
  onClose,
  className,
  position = 'right',
}: PulsePanelProps) {
  const navigate = useNavigate();
  const { activeProject, hasFocus } = useActiveProject();
  const {
    activityStream,
    attentionItems,
    teamMembers,
    unseenCount,
    isLoading,
<<<<<<< HEAD
    isConnected,
=======
    error,
>>>>>>> e524f5ad
    refresh,
    markAllSeen,
  } = useProjectPulse();

  const [activeTab, setActiveTab] = React.useState<TabId>('attention');

  // Keyboard shortcut: Escape to close
  useKeyboardShortcuts({
    shortcuts: [
      {
        key: 'Escape',
        action: onClose,
        description: 'Close Pulse panel',
      },
    ],
    enabled: isOpen,
  });

  // Mark as seen when opening
  React.useEffect(() => {
    if (isOpen && unseenCount > 0) {
      // Delay marking as seen to let user see the "new" indicators
      const timer = setTimeout(() => {
        markAllSeen();
      }, 2000);
      return () => clearTimeout(timer);
    }
  }, [isOpen, unseenCount, markAllSeen]);

  const tabs: Tab[] = [
    {
      id: 'attention',
      label: 'Needs Attention',
      icon: <Inbox className="h-4 w-4" />,
      badge: attentionItems.length,
    },
    {
      id: 'activity',
      label: 'Activity',
      icon: <Activity className="h-4 w-4" />,
      badge: unseenCount > 0 ? unseenCount : undefined,
    },
    {
      id: 'team',
      label: 'Team',
      icon: <Users className="h-4 w-4" />,
      badge: teamMembers.filter((m) => m.isOnline).length || undefined,
    },
  ];

  const handleItemClick = () => {
    onClose();
  };

  if (!isOpen) return null;

  const panelContent = (
    <div
      className={cn(
        'flex flex-col h-full bg-white dark:bg-neutral-900',
        'border-l border-neutral-200 dark:border-neutral-800',
        position === 'overlay' && 'rounded-lg shadow-xl border'
      )}
    >
      {/* Header */}
      <div className="flex items-center justify-between px-4 py-3 border-b border-neutral-200 dark:border-neutral-800">
        <div className="flex items-center gap-2">
          <Activity className="h-5 w-5 text-primary-600 dark:text-primary-400" />
          <h2 className="font-semibold text-neutral-900 dark:text-neutral-100">
            Project Pulse
          </h2>
          {unseenCount > 0 && (
            <Badge variant="info" size="sm">
              {unseenCount} new
            </Badge>
          )}
          {/* Connection status indicator */}
          {!isConnected && (
            <span
              className="flex items-center gap-1 text-xs text-amber-600 dark:text-amber-400"
              title="Offline - real-time updates paused"
            >
              <WifiOff className="h-3 w-3" />
            </span>
          )}
        </div>
        <div className="flex items-center gap-1">
<<<<<<< HEAD
          {/* Mark as Seen button */}
          <Button
            variant="ghost"
            size="sm"
            onClick={markAllSeen}
            disabled={unseenCount === 0}
            aria-label="Mark all as seen"
            title="Mark all as seen"
            className={cn(
              unseenCount === 0 && 'opacity-50 cursor-not-allowed'
            )}
          >
            <CheckCheck className="h-4 w-4" />
          </Button>
=======
          {unseenCount > 0 && (
            <Button
              variant="ghost"
              size="sm"
              onClick={markAllSeen}
              aria-label="Mark all as seen"
              title="Mark all as seen"
            >
              <CheckCheck className="h-4 w-4" />
            </Button>
          )}
>>>>>>> e524f5ad
          <Button
            variant="ghost"
            size="sm"
            onClick={refresh}
            disabled={isLoading}
            aria-label="Refresh pulse"
          >
            <RefreshCw
              className={cn('h-4 w-4', isLoading && 'animate-spin')}
            />
          </Button>
          <Button
            variant="ghost"
            size="sm"
            onClick={onClose}
            aria-label="Close pulse panel (Esc)"
            title="Close (Esc)"
          >
            <X className="h-4 w-4" />
          </Button>
        </div>
      </div>

      {/* Error state */}
      {error && (
        <div className="px-4 py-3 bg-red-50 dark:bg-red-900/20 border-b border-red-200 dark:border-red-800">
          <div className="flex items-center gap-2 text-sm text-red-600 dark:text-red-400">
            <AlertCircle className="h-4 w-4" />
            <span>{error}</span>
            <Button
              variant="ghost"
              size="sm"
              onClick={refresh}
              className="ml-auto text-red-600 hover:text-red-700"
            >
              Retry
            </Button>
          </div>
        </div>
      )}

      {/* Project context */}
      {activeProject && (
        <button
          onClick={() => {
            navigate(`/projects/${activeProject.id}`);
            onClose();
          }}
          className={cn(
            'flex items-center justify-between px-4 py-2',
            'bg-primary-50 dark:bg-primary-900/20',
            'text-sm text-primary-700 dark:text-primary-300',
            'hover:bg-primary-100 dark:hover:bg-primary-900/30 transition-colors'
          )}
        >
          <span className="font-medium truncate">{activeProject.name}</span>
          <ChevronRight className="h-4 w-4 flex-shrink-0" />
        </button>
      )}

      {/* Resume Card - Work Momentum */}
      <ResumeCard onResume={onClose} />

      {/* Tabs */}
      <div className="flex border-b border-neutral-200 dark:border-neutral-800">
        {tabs.map((tab) => (
          <button
            key={tab.id}
            onClick={() => setActiveTab(tab.id)}
            className={cn(
              'flex-1 flex items-center justify-center gap-1.5 px-3 py-2.5',
              'text-sm font-medium transition-colors',
              activeTab === tab.id
                ? 'text-primary-600 dark:text-primary-400 border-b-2 border-primary-600 dark:border-primary-400'
                : 'text-neutral-600 dark:text-neutral-400 hover:text-neutral-900 dark:hover:text-neutral-200'
            )}
          >
            {tab.icon}
            <span className="hidden sm:inline">{tab.label}</span>
            {tab.badge !== undefined && tab.badge > 0 && (
              <span
                className={cn(
                  'min-w-[18px] h-[18px] flex items-center justify-center',
                  'text-[10px] font-bold rounded-full',
                  activeTab === tab.id
                    ? 'bg-primary-600 text-white'
                    : 'bg-neutral-200 dark:bg-neutral-700 text-neutral-600 dark:text-neutral-300'
                )}
              >
                {tab.badge > 99 ? '99+' : tab.badge}
              </span>
            )}
          </button>
        ))}
      </div>

      {/* Tab content */}
      <div className="flex-1 overflow-y-auto">
        {/* No project focused - empty state */}
        {!hasFocus && (
          <div className="flex flex-col items-center justify-center h-full px-6 py-12 text-center">
            <Activity className="h-12 w-12 text-neutral-300 dark:text-neutral-600 mb-4" />
            <p className="text-neutral-600 dark:text-neutral-400 text-sm">
              Pick a project to see its Pulse
            </p>
            <p className="text-neutral-500 dark:text-neutral-500 text-xs mt-1">
              Focus on a project to see activity, attention items, and team presence
            </p>
          </div>
        )}

        {/* Attention tab */}
        {hasFocus && activeTab === 'attention' && (
          attentionItems.length > 0 ? (
            <AttentionInbox items={attentionItems} onItemClick={handleItemClick} />
          ) : (
            <div className="flex flex-col items-center justify-center h-full px-6 py-12 text-center">
              <Check className="h-10 w-10 text-green-500 dark:text-green-400 mb-3" />
              <p className="text-neutral-700 dark:text-neutral-300 font-medium">
                All caught up!
              </p>
              <p className="text-neutral-500 dark:text-neutral-400 text-sm mt-1">
                No items need your attention right now
              </p>
            </div>
          )
        )}

        {/* Activity tab */}
        {hasFocus && activeTab === 'activity' && (
          activityStream.length > 0 ? (
            <ActivityStream
              items={activityStream}
              onItemClick={handleItemClick}
              maxItems={15}
            />
          ) : (
            <div className="flex flex-col items-center justify-center h-full px-6 py-12 text-center">
              <Clock className="h-10 w-10 text-neutral-300 dark:text-neutral-600 mb-3" />
              <p className="text-neutral-600 dark:text-neutral-400 text-sm">
                No recent activity
              </p>
              <p className="text-neutral-500 dark:text-neutral-500 text-xs mt-1">
                Activity will appear here as your team works
              </p>
            </div>
          )
        )}

        {/* Team tab */}
        {hasFocus && activeTab === 'team' && (
          teamMembers.length > 0 ? (
            <TeamHeartbeat members={teamMembers} />
          ) : (
            <div className="flex flex-col items-center justify-center h-full px-6 py-12 text-center">
              <Users className="h-10 w-10 text-neutral-300 dark:text-neutral-600 mb-3" />
              <p className="text-neutral-600 dark:text-neutral-400 text-sm">
                No team members online
              </p>
              <p className="text-neutral-500 dark:text-neutral-500 text-xs mt-1">
                {isConnected
                  ? 'Team presence appears when others focus on this project'
                  : 'Connect to see who is working on this project'}
              </p>
            </div>
          )
        )}
      </div>
    </div>
  );

  if (position === 'overlay') {
    return (
      <>
        {/* Backdrop */}
        <div
          className="fixed inset-0 bg-black/20 dark:bg-black/40 z-40"
          onClick={onClose}
        />
        {/* Panel */}
        <div
          className={cn(
            'fixed top-16 right-4 bottom-4 w-96 max-w-[calc(100vw-2rem)] z-50',
            'animate-in slide-in-from-right-4 duration-200',
            className
          )}
        >
          {panelContent}
        </div>
      </>
    );
  }

  // Right sidebar position
  return (
    <div
      className={cn(
        'w-80 flex-shrink-0 h-full',
        'animate-in slide-in-from-right duration-200',
        className
      )}
    >
      {panelContent}
    </div>
  );
}

export default PulsePanel;<|MERGE_RESOLUTION|>--- conflicted
+++ resolved
@@ -20,13 +20,9 @@
   ChevronRight,
   Check,
   CheckCheck,
-<<<<<<< HEAD
   WifiOff,
   Clock,
-  MessageSquare,
-=======
   AlertCircle,
->>>>>>> e524f5ad
 } from 'lucide-react';
 import { Button, Badge } from '@/components/ui';
 import { cn } from '@/lib/utils';
@@ -72,11 +68,8 @@
     teamMembers,
     unseenCount,
     isLoading,
-<<<<<<< HEAD
+    error,
     isConnected,
-=======
-    error,
->>>>>>> e524f5ad
     refresh,
     markAllSeen,
   } = useProjectPulse();
@@ -164,7 +157,6 @@
           )}
         </div>
         <div className="flex items-center gap-1">
-<<<<<<< HEAD
           {/* Mark as Seen button */}
           <Button
             variant="ghost"
@@ -179,19 +171,6 @@
           >
             <CheckCheck className="h-4 w-4" />
           </Button>
-=======
-          {unseenCount > 0 && (
-            <Button
-              variant="ghost"
-              size="sm"
-              onClick={markAllSeen}
-              aria-label="Mark all as seen"
-              title="Mark all as seen"
-            >
-              <CheckCheck className="h-4 w-4" />
-            </Button>
-          )}
->>>>>>> e524f5ad
           <Button
             variant="ghost"
             size="sm"
