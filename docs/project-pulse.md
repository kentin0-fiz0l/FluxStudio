--- conflicted
+++ resolved
@@ -188,7 +188,6 @@
 } = useQuickActions();
 ```
 
-<<<<<<< HEAD
 ## Socket Unification
 
 ### Single Socket Connection
@@ -230,119 +229,6 @@
 | `src/hooks/useProjectPresence.ts` | Project-scoped presence tracking |
 | `src/hooks/useProjectPulse.ts` | Aggregates pulse data including presence |
 
-## Socket Unification & UX Polish Test Plan
-
-### Test 1: Single Socket Verification
-
-**Steps:**
-1. Open browser DevTools → Network → WS filter
-2. Log in to FluxStudio
-3. Navigate to different pages
-4. Focus on a project
-
-**Expected:**
-- Only ONE WebSocket connection to `/messaging` namespace
-- No additional socket connections when focusing project
-- Connection persists across navigation
-
-### Test 2: Project Presence Join/Leave
-
-**Steps:**
-1. Focus on Project A
-2. Check console for "🎯 Joined project: {id}"
-3. Switch focus to Project B
-4. Check console for "👋 Left project: {oldId}" and "🎯 Joined project: {newId}"
-5. Clear project focus
-
-**Expected:**
-- Join logged when focusing
-- Leave + Join logged when switching
-- Leave logged when clearing focus
-
-### Test 3: Offline State Display
-
-**Steps:**
-1. Focus on a project
-2. Open DevTools → Network → Offline mode
-3. Observe PulseIndicator
-4. Open PulsePanel
-
-**Expected:**
-- PulseIndicator shows amber wifi icon (bottom-right)
-- PulseIndicator has reduced opacity
-- PulsePanel header shows connection warning
-- Team tab shows "Connect to see who is working..."
-
-### Test 4: Keyboard Shortcuts
-
-**Steps:**
-1. Focus on a project
-2. Press `Cmd/Ctrl+Shift+P`
-3. Panel opens
-4. Press `Escape`
-
-**Expected:**
-- `Cmd/Ctrl+Shift+P` toggles PulsePanel
-- `Escape` closes panel when open
-- Shortcuts don't fire in input fields
-
-### Test 5: Empty States
-
-**Steps:**
-1. Focus on a project with no activity
-2. Open PulsePanel
-3. Check each tab: Attention, Activity, Team
-
-**Expected:**
-- Attention tab: "All caught up!" with green checkmark
-- Activity tab: "No recent activity" with clock icon
-- Team tab: "No team members online" with context message
-
-### Test 6: Mark as Seen Button
-
-**Steps:**
-1. Create some notifications for a project
-2. Focus on that project
-3. Open PulsePanel
-4. Observe header buttons
-
-**Expected:**
-- CheckCheck icon button visible when unseenCount > 0
-- Button is clickable and marks all as seen
-- Button becomes disabled (opacity-50) when count is 0
-
-### Test 7: Memory Leak Prevention
-
-**Steps:**
-1. Open/close PulsePanel 10 times rapidly
-2. Switch between projects 10 times
-3. Check DevTools → Memory → Event Listeners
-
-**Expected:**
-- No accumulation of socket event listeners
-- Memory usage stays stable
-- No console errors about leaked listeners
-
-### Test 8: Focus Clear Resets Pulse
-
-**Steps:**
-1. Focus on a project with activity
-2. Open PulsePanel, see items
-3. Click "Exit Focus" in ProjectContextBar
-4. (Optional) Try to open Pulse without focus
-
-**Expected:**
-- PulsePanel closes automatically or shows empty state
-- Activity/Attention/Team lists are cleared
-- PulseIndicator hidden when no focus
-
-## Future Enhancements
-
-1. **Backend Activity Endpoint**: Dedicated API for aggregated activity
-2. **Notification Preferences**: Per-project notification settings
-3. **Cross-project View**: "All my attention items" across projects
-4. **Rich Presence**: Show which tab/view each team member is viewing
-=======
 ## Backend API Endpoints
 
 ### GET /api/projects/:id/pulse/activity
@@ -495,34 +381,118 @@
 
 The `useProjectPulse` hook automatically subscribes to `pulse:event` and updates the activity stream and attention inbox in real-time.
 
-## Database Schema
-
-### pulse_state table
-
-Tracks per-user per-project last-seen timestamp for unseen count calculation.
-
-```sql
-CREATE TABLE IF NOT EXISTS pulse_state (
-  id TEXT PRIMARY KEY DEFAULT gen_random_uuid()::text,
-  user_id TEXT NOT NULL REFERENCES users(id) ON DELETE CASCADE,
-  project_id TEXT NOT NULL,
-  last_seen_at TIMESTAMPTZ NOT NULL DEFAULT NOW(),
-  created_at TIMESTAMPTZ NOT NULL DEFAULT NOW(),
-  updated_at TIMESTAMPTZ NOT NULL DEFAULT NOW(),
-  UNIQUE(user_id, project_id)
-);
-
-CREATE INDEX IF NOT EXISTS idx_pulse_state_user_project
-  ON pulse_state(user_id, project_id);
-```
+## Socket Unification & UX Polish Test Plan
+
+### Test 1: Single Socket Verification
+
+**Steps:**
+1. Open browser DevTools → Network → WS filter
+2. Log in to FluxStudio
+3. Navigate to different pages
+4. Focus on a project
+
+**Expected:**
+- Only ONE WebSocket connection to `/messaging` namespace
+- No additional socket connections when focusing project
+- Connection persists across navigation
+
+### Test 2: Project Presence Join/Leave
+
+**Steps:**
+1. Focus on Project A
+2. Check console for "🎯 Joined project: {id}"
+3. Switch focus to Project B
+4. Check console for "👋 Left project: {oldId}" and "🎯 Joined project: {newId}"
+5. Clear project focus
+
+**Expected:**
+- Join logged when focusing
+- Leave + Join logged when switching
+- Leave logged when clearing focus
+
+### Test 3: Offline State Display
+
+**Steps:**
+1. Focus on a project
+2. Open DevTools → Network → Offline mode
+3. Observe PulseIndicator
+4. Open PulsePanel
+
+**Expected:**
+- PulseIndicator shows amber wifi icon (bottom-right)
+- PulseIndicator has reduced opacity
+- PulsePanel header shows connection warning
+- Team tab shows "Connect to see who is working..."
+
+### Test 4: Keyboard Shortcuts
+
+**Steps:**
+1. Focus on a project
+2. Press `Cmd/Ctrl+Shift+P`
+3. Panel opens
+4. Press `Escape`
+
+**Expected:**
+- `Cmd/Ctrl+Shift+P` toggles PulsePanel
+- `Escape` closes panel when open
+- Shortcuts don't fire in input fields
+
+### Test 5: Empty States
+
+**Steps:**
+1. Focus on a project with no activity
+2. Open PulsePanel
+3. Check each tab: Attention, Activity, Team
+
+**Expected:**
+- Attention tab: "All caught up!" with green checkmark
+- Activity tab: "No recent activity" with clock icon
+- Team tab: "No team members online" with context message
+
+### Test 6: Mark as Seen Button
+
+**Steps:**
+1. Create some notifications for a project
+2. Focus on that project
+3. Open PulsePanel
+4. Observe header buttons
+
+**Expected:**
+- CheckCheck icon button visible when unseenCount > 0
+- Button is clickable and marks all as seen
+- Button becomes disabled (opacity-50) when count is 0
+
+### Test 7: Memory Leak Prevention
+
+**Steps:**
+1. Open/close PulsePanel 10 times rapidly
+2. Switch between projects 10 times
+3. Check DevTools → Memory → Event Listeners
+
+**Expected:**
+- No accumulation of socket event listeners
+- Memory usage stays stable
+- No console errors about leaked listeners
+
+### Test 8: Focus Clear Resets Pulse
+
+**Steps:**
+1. Focus on a project with activity
+2. Open PulsePanel, see items
+3. Click "Exit Focus" in ProjectContextBar
+4. (Optional) Try to open Pulse without focus
+
+**Expected:**
+- PulsePanel closes automatically or shows empty state
+- Activity/Attention/Team lists are cleared
+- PulseIndicator hidden when no focus
 
 ## Future Enhancements
 
-1. **Keyboard Shortcuts**: Additional shortcuts for common actions
+1. **Backend Activity Endpoint**: Dedicated API for aggregated activity
 2. **Notification Preferences**: Per-project notification settings
 3. **Cross-project View**: "All my attention items" across projects
-4. **Rich Presence**: Show what tab/view each team member is on
->>>>>>> e524f5ad
+4. **Rich Presence**: Show which tab/view each team member is viewing
 
 ## Relationship to Other Features
 
